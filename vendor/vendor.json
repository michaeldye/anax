--- conflicted
+++ resolved
@@ -511,28 +511,11 @@
 			"revisionTime": "2016-10-17T23:07:13Z"
 		},
 		{
-			"checksumSHA1": "1vFwY1KleI0Ylc4ftm4jhQgdTWw=",
+			"checksumSHA1": "p23xyAjYsze9JjFeVPq7p4XcKK8=",
 			"path": "github.com/open-horizon/go-solidity",
-<<<<<<< HEAD
 			"revision": "4fb00b46317dffd8e2c6d978f505119449b77088",
-			"revisionTime": "2017-04-13T12:01:04Z"
-		},
-		{
-			"checksumSHA1": "SMUepXKMTSQzp4jb8gjmy56814A=",
-			"path": "github.com/open-horizon/go-solidity/contract_api",
-			"revision": "4fb00b46317dffd8e2c6d978f505119449b77088",
-			"revisionTime": "2017-04-13T12:01:04Z"
-		},
-		{
-			"checksumSHA1": "V1zsphpkOB/LJi2GJni7I4YZjVY=",
-			"path": "github.com/open-horizon/go-solidity/utility",
-			"revision": "4fb00b46317dffd8e2c6d978f505119449b77088",
-			"revisionTime": "2017-04-13T12:01:04Z"
-=======
-			"revision": "b2c2368b36ca25fec6421b8c73e6dcb168160e49",
-			"revisionTime": "2017-02-06T20:30:56Z",
+			"revisionTime": "2017-04-13T12:01:04Z",
 			"tree": true
->>>>>>> 3dd405d7
 		},
 		{
 			"checksumSHA1": "aW9c8/jFxYznqjr3S0D9QGs1QFk=",
